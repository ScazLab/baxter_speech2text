--- conflicted
+++ resolved
@@ -165,11 +165,7 @@
     while run_flag:
         sample_width, aud_data = get_next_utter()
         record_to_file(sample_width,aud_data, sn)
-<<<<<<< HEAD
-        context = rospy.get_param('/speech2text/speech_context',[])
-=======
-        context = rospy.get_param('/ros_speech2text/speech_context')
->>>>>>> 15e745c9
+        context = rospy.get_param('/ros_speech2text/speech_context',[])
         transcript = recog(speech_client, sn, context)
         sn += 1
         if transcript:
